--- conflicted
+++ resolved
@@ -25,23 +25,13 @@
 #warning "LieMatrix.h is deprecated. Please use Eigen::Matrix instead."
 #endif
 
-<<<<<<< HEAD
-#include <gtsam/base/DerivedValue.h>
-#include <gtsam/base/Lie.h>
-#include <gtsam/base/Matrix.h>
-=======
 #include <gtsam/base/VectorSpace.h>
->>>>>>> 6b47b914
 #include <boost/serialization/nvp.hpp>
 
 namespace gtsam {
 
 /**
-<<<<<<< HEAD
- * @deprecated: LieScalar, LieVector and LieMatrix are obsolete in GTSAM 4.0 as
-=======
  * @deprecated: LieMatrix, LieVector and LieMatrix are obsolete in GTSAM 4.0 as
->>>>>>> 6b47b914
  * we can directly add double, Vector, and Matrix into values now, because of
  * gtsam::traits.
  */
